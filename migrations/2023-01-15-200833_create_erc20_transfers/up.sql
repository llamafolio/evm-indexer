CREATE TABLE evm_erc20_transfers (
  hash TEXT NOT NULL, 
  log_index BIGINT NOT NULL,
<<<<<<< HEAD
  token TEXT NOT NULL,
  from_address TEXT NOT NULL,
  to_address TEXT NOT NULL,
  value TEXT NOT NULL,
=======
  token VARCHAR NOT NULL,
  from_address VARCHAR NOT NULL,
  to_address VARCHAR NOT NULL,
  value VARCHAR NOT NULL,
>>>>>>> 79ea0472
  CONSTRAINT erc20_transfers_table_pk PRIMARY KEY (hash, log_index)
);<|MERGE_RESOLUTION|>--- conflicted
+++ resolved
@@ -1,16 +1,9 @@
 CREATE TABLE evm_erc20_transfers (
   hash TEXT NOT NULL, 
   log_index BIGINT NOT NULL,
-<<<<<<< HEAD
-  token TEXT NOT NULL,
-  from_address TEXT NOT NULL,
-  to_address TEXT NOT NULL,
-  value TEXT NOT NULL,
-=======
   token VARCHAR NOT NULL,
   from_address VARCHAR NOT NULL,
   to_address VARCHAR NOT NULL,
   value VARCHAR NOT NULL,
->>>>>>> 79ea0472
   CONSTRAINT erc20_transfers_table_pk PRIMARY KEY (hash, log_index)
 );